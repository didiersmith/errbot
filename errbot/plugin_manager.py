--- conflicted
+++ resolved
@@ -77,72 +77,6 @@
         log.exception("Failed to load the dependent package")
 
 
-<<<<<<< HEAD
-=======
-def update_plugin_places(path_list, extra_plugin_dir, autoinstall_deps=True):
-    builtins = get_preloaded_plugins(extra_plugin_dir)
-    paths = builtins + path_list
-    for entry in paths:
-        if entry not in sys.path:
-            sys.path.append(entry)  # so plugins can relatively import their submodules
-    dependencies_result = [check_dependencies(path) for path in paths]
-    deps_to_install = set()
-    if autoinstall_deps:
-        for result in dependencies_result:
-            if result:
-                deps_to_install.update(result[1])
-        if deps_to_install:
-            for dep in deps_to_install:
-                if dep.strip() != '':
-                    log.info("Trying to install an unmet dependency: '%s'" % dep)
-                    install_package(dep)
-        errors = []
-    else:
-        errors = [result[0] for result in dependencies_result if result is not None]
-    simplePluginManager.setPluginPlaces(chain(builtins, path_list))
-    all_candidates = []
-
-    def add_candidate(candidate):
-        all_candidates.append(candidate)
-
-    simplePluginManager.locatePlugins()
-    # noinspection PyBroadException
-    try:
-        simplePluginManager.loadPlugins(add_candidate)
-    except Exception as _:
-        log.exception("Error while loading plugins")
-
-    return all_candidates, errors
-
-
-def get_all_plugins():
-    log.debug("All plugins: %s" % ', '.join([plug.name for plug in simplePluginManager.getAllPlugins()]))
-    return simplePluginManager.getAllPlugins()
-
-
-def get_all_active_plugin_objects():
-    return [plug.plugin_object for plug in get_all_plugins() if hasattr(plug, 'is_activated') and plug.is_activated]
-
-
-def get_all_active_plugin_names():
-    return [p.name for p in get_all_plugins() if hasattr(p, 'is_activated') and p.is_activated]
-
-
-def get_all_plugin_names():
-    return [p.name for p in get_all_plugins()]
-
-
-def deactivate_all_plugins():
-    for name in get_all_active_plugin_names():
-        simplePluginManager.deactivatePluginByName(name, "bots")
-
-
-def global_restart():
-    python = sys.executable
-    os.execl(python, python, *sys.argv)
-
-
->>>>>>> d11837df
 def check_dependencies(path):
     """ This methods returns a pair of (message, packages missing).
     Or None if everything is OK.
@@ -326,8 +260,9 @@
                     deps_to_install.update(result[1])
             if deps_to_install:
                 for dep in deps_to_install:
-                    log.info("Trying to install an unmet dependency: %s" % dep)
-                    install_package(dep)
+                    if dep.strip() != '':
+                        log.info("Trying to install an unmet dependency: '%s'" % dep)
+                        install_package(dep)
             errors = []
         else:
             errors = [result[0] for result in dependencies_result if result is not None]
